PERSONAS_PER_ACCOUNT = 1  # Number of personas each account will process
<<<<<<< HEAD
PHASE1_NUM_INSTRUCTIONS = 1  # Instructions per persona for phase 1 (initial state)
PHASE2_NUM_INSTRUCTIONS = 20 # Instructions per persona for phase 2 (modified state)
=======
PHASE1_NUM_INSTRUCTIONS = 10  # Instructions per persona for phase 1 (initial state)
PHASE2_NUM_INSTRUCTIONS = 30 # Instructions per persona for phase 2 (modified state)
>>>>>>> 3056a9d4
RESULTS_DIR = "results"
URL = "https://calendar.google.com"

# Google Accounts Configuration
ACCOUNTS = [
    # {
    #     "email": "kukukud4@gmail.com",
    #     "password": "samJP535",
    #     "user_data_dir": "sam2",
    #     "start_idx": 1,
    #     "end_idx": 2
    # },
    {
        "email": "testeracc482@gmail.com",
        "password": "Lalala123",
        "user_data_dir": "test1",
        "start_idx": 0,
        "end_idx": 30
    },
    {
        "email": "testeracc649@gmail.com",
        "password": "Lalala123",
        "user_data_dir": "test2",
        "start_idx": 30,
        "end_idx": 60
    },
    {
        "email": "samuelperry9973@gmail.com",
        "password": "Lalala123",
        "user_data_dir": "test3",
        "start_idx": 60,
        "end_idx": 90
    },
    {
        "email": "diamondjove@gmail.com",
        "password": "Lalala123",
        "user_data_dir": "test4",
        "start_idx": 90,
        "end_idx": 120
    },
    {
        "email": "daikintanuw@gmail.com",
        "password": "Lalala123",
        "user_data_dir": "test5",
        "start_idx": 120,
        "end_idx": 150
    },
    {
        "email": "daikintanuwijaya@gmail.com",
        "password": "Lalala123",
        "user_data_dir": "test6",
        "start_idx": 150,
        "end_idx": 180
    },
    {
        "email": "dalecormick1@gmail.com",
        "password": "Lalala123",
        "user_data_dir": "test7",
        "start_idx": 180,
        "end_idx": 210
    },
    {
        "email": "suprismth@gmail.com",
        "password": "Lalala123",
        "user_data_dir": "test8",
        "start_idx": 210,
        "end_idx": 240
    },
    {
        "email": "kintilbirdie@gmail.com",
        "password": "Lalala123",
        "user_data_dir": "test9",
        "start_idx": 240,
        "end_idx": 270
    },
    {
        "email": "asephartenstein@gmail.com",
        "password": "Lalala123",
        "user_data_dir": "test10",
        "start_idx": 270,
        "end_idx": 300
    }
]<|MERGE_RESOLUTION|>--- conflicted
+++ resolved
@@ -1,12 +1,8 @@
 PERSONAS_PER_ACCOUNT = 1  # Number of personas each account will process
-<<<<<<< HEAD
 PHASE1_NUM_INSTRUCTIONS = 1  # Instructions per persona for phase 1 (initial state)
 PHASE2_NUM_INSTRUCTIONS = 20 # Instructions per persona for phase 2 (modified state)
-=======
-PHASE1_NUM_INSTRUCTIONS = 10  # Instructions per persona for phase 1 (initial state)
-PHASE2_NUM_INSTRUCTIONS = 30 # Instructions per persona for phase 2 (modified state)
->>>>>>> 3056a9d4
 RESULTS_DIR = "results"
+URL = "https://calendar.google.com"
 URL = "https://calendar.google.com"
 
 # Google Accounts Configuration
