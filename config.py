--- conflicted
+++ resolved
@@ -2,27 +2,22 @@
 PHASE1_NUM_INSTRUCTIONS = 5  # Instructions per persona for phase 1 (initial state)
 PHASE2_NUM_INSTRUCTIONS = 5 # Instructions per persona for phase 2 (modified state)
 RESULTS_DIR = "results"
-<<<<<<< HEAD
-URL = "https://flights.google.com"
-=======
 URL = "https://calendar.google.com"
 
 # Google Accounts Configuration
 ACCOUNTS = [
     {
-        "email": "example1@gmail.com",
-        "password": "password1",
-        "user_data_dir": "example1",
+        "email": "kukukud4@gmail.com",
+        "password": "samJP535",
+        "user_data_dir": "sam1",
         "start_idx": 0,
         "end_idx": 5
     },
     {
-        "email": "example2@gmail.com",
-        "password": "password2",
-        "user_data_dir": "example2",
+        "email": "samueljovarenp@gmail.com",
+        "password": "samJP535",
+        "user_data_dir": "sam2",
         "start_idx": 5,
         "end_idx": 10
     },
-    # Add more accounts as needed
-]
->>>>>>> 25d8f029
+]