--- conflicted
+++ resolved
@@ -1,20 +1,4 @@
 PERSONAS_PER_ACCOUNT = 1  # Number of personas each account will process
-<<<<<<< HEAD
-PHASE1_NUM_INSTRUCTIONS = 1  # Instructions per persona for phase 1 (initial state)
-PHASE2_NUM_INSTRUCTIONS = 1 # Instructions per persona for phase 2 (modified state)
-RESULTS_DIR = "results"
-URL = "https://docs.google.com/"
-
-# Google Accounts Configuration
-ACCOUNTS = [
-    # {
-    #     "email": "kukukud4@gmail.com",
-    #     "password": "samJP535",
-    #     "user_data_dir": "sam2",
-    #     "start_idx": 0,
-    #     "end_idx": 1
-    # },
-=======
 PHASE1_NUM_INSTRUCTIONS = 5  # Instructions per persona for phase 1 (initial state)
 PHASE2_NUM_INSTRUCTIONS = 20 # Instructions per persona for phase 2 (modified state)
 
@@ -34,7 +18,6 @@
         "start_idx": 2,
         "end_idx": 3
     },
->>>>>>> 0428ef50
     # {
     #     "email": "testeracc482@gmail.com",
     #     "password": "Lalala123",
@@ -49,15 +32,6 @@
     #     "start_idx": 30,
     #     "end_idx": 60
     # },
-<<<<<<< HEAD
-    {
-        "email": "jovewinston@gmail.com",
-        "password": "Jove231099",
-        "user_data_dir": "test3",
-        "start_idx": 0,
-        "end_idx": 1
-    }
-=======
     # {
     #     "email": "samuelperry9973@gmail.com",
     #     "password": "Lalala123",
@@ -65,7 +39,6 @@
     #     "start_idx": 60,
     #     "end_idx": 90
     # },
->>>>>>> 0428ef50
     # {
     #     "email": "diamondjove@gmail.com",
     #     "password": "Lalala123",
