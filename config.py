--- conflicted
+++ resolved
@@ -14,15 +14,10 @@
         "end_idx": 5
     },
     {
-        "email": "samueljovarenp@gmail.com",
+        "email": "testeracc649@gmail.com",
         "password": "samJP535",
-        "user_data_dir": "sam2",
-        "start_idx": 5,
-        "end_idx": 10
-<<<<<<< HEAD
+        "user_data_dir": "sam3",
+        "start_idx": 10,
+        "end_idx": 15
     },
-=======
-    }, 
-    #Add more accounts as needed
->>>>>>> ba5c4bb1
 ]